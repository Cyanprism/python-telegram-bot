#!/usr/bin/env python
# pylint: disable=E0611,E0213,E1102,C0103,E1101,W0613,R0913,R0904
#
# A library that provides a Python interface to the Telegram Bot API
# Copyright (C) 2015-2017
# Leandro Toledo de Souza <devs@python-telegram-bot.org>
#
# This program is free software: you can redistribute it and/or modify
# it under the terms of the GNU Lesser Public License as published by
# the Free Software Foundation, either version 3 of the License, or
# (at your option) any later version.
#
# This program is distributed in the hope that it will be useful,
# but WITHOUT ANY WARRANTY; without even the implied warranty of
# MERCHANTABILITY or FITNESS FOR A PARTICULAR PURPOSE.  See the
# GNU Lesser Public License for more details.
#
# You should have received a copy of the GNU Lesser Public License
# along with this program.  If not, see [http://www.gnu.org/licenses/].
"""This module contains an object that represents a Telegram Bot."""

import functools
import logging
import warnings

from telegram import (User, Message, Update, Chat, ChatMember, UserProfilePhotos, File,
                      ReplyMarkup, TelegramObject, WebhookInfo, GameHighScore)
from telegram.error import InvalidToken, TelegramError
from telegram.utils.request import Request

logging.getLogger(__name__).addHandler(logging.NullHandler())


def info(func):
    @functools.wraps(func)
    def decorator(self, *args, **kwargs):
        if not self.bot:
            self.get_me()

        result = func(self, *args, **kwargs)
        return result

    return decorator


def log(func):
    logger = logging.getLogger(func.__module__)

    @functools.wraps(func)
    def decorator(self, *args, **kwargs):
        logger.debug('Entering: %s', func.__name__)
        result = func(self, *args, **kwargs)
        logger.debug(result)
        logger.debug('Exiting: %s', func.__name__)
        return result

    return decorator


def message(func):
    @functools.wraps(func)
    def decorator(self, *args, **kwargs):
        url, data = func(self, *args, **kwargs)
        return self._message_wrapper(url, data, *args, **kwargs)

    return decorator


class Bot(TelegramObject):
    """This object represents a Telegram Bot.

    Properties:
        id (int): Unique identifier for this bot.
        first_name (str): Bot's first name.
        last_name (str): Bot's last name.
        username (str): Bot's username.
        name (str): Bot's @username.

    Args:
        token (str): Bot's unique authentication.
        base_url (Optional[str]): Telegram Bot API service URL.
        base_file_url (Optional[str]): Telegram Bot API file URL.
        request (Optional[Request]): Pre initialized `Request` class.

    """

    def __init__(self, token, base_url=None, base_file_url=None, request=None):
        self.token = self._validate_token(token)

        if base_url is None:
            base_url = 'https://api.telegram.org/bot'

        if base_file_url is None:
            base_file_url = 'https://api.telegram.org/file/bot'

        self.base_url = str(base_url) + str(self.token)
        self.base_file_url = str(base_file_url) + str(self.token)
        self.bot = None
        self._request = request or Request()
        self.logger = logging.getLogger(__name__)

    @property
    def request(self):
        return self._request

    @staticmethod
    def _validate_token(token):
        """a very basic validation on token"""
        if any(x.isspace() for x in token):
            raise InvalidToken()

        left, sep, _right = token.partition(':')
        if (not sep) or (not left.isdigit()) or (len(left) < 3):
            raise InvalidToken()

        return token

    @property
    @info
    def id(self):
        return self.bot.id

    @property
    @info
    def first_name(self):
        return self.bot.first_name

    @property
    @info
    def last_name(self):
        return self.bot.last_name

    @property
    @info
    def username(self):
        return self.bot.username

    @property
    def name(self):
        return '@{0}'.format(self.username)

    def _message_wrapper(self, url, data, *args, **kwargs):
        if kwargs.get('reply_to_message_id'):
            data['reply_to_message_id'] = kwargs.get('reply_to_message_id')

        if kwargs.get('disable_notification'):
            data['disable_notification'] = kwargs.get('disable_notification')

        if kwargs.get('reply_markup'):
            reply_markup = kwargs.get('reply_markup')
            if isinstance(reply_markup, ReplyMarkup):
                data['reply_markup'] = reply_markup.to_json()
            else:
                data['reply_markup'] = reply_markup

        result = self._request.post(url, data, timeout=kwargs.get('timeout'))

        if result is True:
            return result

        return Message.de_json(result, self)

    @log
    def get_me(self, timeout=None, **kwargs):
        """A simple method for testing your bot's auth token.

        Args:
            timeout (Optional[int|float]): If this value is specified, use it as the read timeout
                from the server (instead of the one specified during creation of the connection
                pool).

        Returns:
            :class:`telegram.User`: A :class:`telegram.User` instance representing that bot if the
                credentials are valid, `None` otherwise.

        Raises:
            :class:`telegram.TelegramError`

        """
        url = '{0}/getMe'.format(self.base_url)

        result = self._request.get(url, timeout=timeout)

        self.bot = User.de_json(result, self)

        return self.bot

    @log
    @message
    def send_message(self,
                     chat_id,
                     text,
                     parse_mode=None,
                     disable_web_page_preview=None,
                     disable_notification=False,
                     reply_to_message_id=None,
                     reply_markup=None,
                     timeout=None,
                     **kwargs):
        """Use this method to send text messages.

        Args:
            chat_id (int|str): Unique identifier for the target chat or
                username of the target channel (in the format
                @channelusername).
            text (str): Text of the message to be sent. The current maximum
                length is 4096 UTF-8 characters.
            parse_mode (Optional[str]): Send Markdown or HTML, if you want
                Telegram apps to show bold, italic, fixed-width text or inline
                URLs in your bot's message.
            disable_web_page_preview (Optional[bool]): Disables link previews
                for links in this message.
            disable_notification (Optional[bool]): Sends the message silently.
                iOS users will not receive a notification, Android users will
                receive a notification with no sound.
            reply_to_message_id (Optional[int]): If the message is a reply,
                ID of the original message.
            reply_markup (Optional[:class:`telegram.ReplyMarkup`]): Additional
                interface options. A JSON-serialized object for an inline
                keyboard, custom reply keyboard, instructions to remove reply
                keyboard or to force a reply from the user.
            timeout (Optional[int|float]): If this value is specified, use it as the read timeout
                from the server (instead of the one specified during creation of the connection
                pool).
            **kwargs (dict): Arbitrary keyword arguments.

        Returns:
            :class:`telegram.Message`: On success, the sent message is returned.

        Raises:
            :class:`telegram.TelegramError`

        """
        url = '{0}/sendMessage'.format(self.base_url)

        data = {'chat_id': chat_id, 'text': text}

        if parse_mode:
            data['parse_mode'] = parse_mode
        if disable_web_page_preview:
            data['disable_web_page_preview'] = disable_web_page_preview

        return url, data

    @log
    def delete_message(self, chat_id, message_id, timeout=None, **kwargs):
        """Use this method to delete a message. A message can only be deleted if it was sent less
        than 48 hours ago. Any such recently sent outgoing message may be deleted. Additionally,
        if the bot is an administrator in a group chat, it can delete any message. If the bot is
        an administrator in a supergroup, it can delete messages from any other user and service
        messages about people joining or leaving the group (other types of service messages may
        only be removed by the group creator). In channels, bots can only remove their own
        messages.

        Args:
            chat_id (int|str): Unique identifier for the target chat or
                username of the target channel (in the format
                @channelusername).
            message_id (int): Unique message identifier.
            timeout (Optional[int|float]): If this value is specified, use it as the read timeout
                from the server (instead of the one specified during creation of the connection
                pool).
            **kwargs (dict): Arbitrary keyword arguments.

        Returns:
            bool: On success, `True` is returned.

        Raises:
            :class:`telegram.TelegramError`

        """
        url = '{0}/deleteMessage'.format(self.base_url)

        data = {'chat_id': chat_id, 'message_id': message_id}

        result = self._request.post(url, data, timeout=timeout)

        return result

    @log
    @message
    def forward_message(self,
                        chat_id,
                        from_chat_id,
                        message_id,
                        disable_notification=False,
                        timeout=None,
                        **kwargs):
        """Use this method to forward messages of any kind.

        Args:
            chat_id (int|str): Unique identifier for the message recipient - Chat id.
            from_chat_id (int|str): Unique identifier for the chat where the original message was
                sent - Chat id.
            message_id (int): Unique message identifier.
            disable_notification (Optional[bool]): Sends the message silently. iOS users will not
                receive a notification, Android users will receive a notification with no sound.
            timeout (Optional[int|float]): If this value is specified, use it as the read timeout
                from the server (instead of the one specified during creation of the connection
                pool).
            **kwargs (dict): Arbitrary keyword arguments.

        Returns:
            :class:`telegram.Message`: On success, instance representing the message forwarded.

        Raises:
            :class:`telegram.TelegramError`

        """
        url = '{0}/forwardMessage'.format(self.base_url)

        data = {}

        if chat_id:
            data['chat_id'] = chat_id
        if from_chat_id:
            data['from_chat_id'] = from_chat_id
        if message_id:
            data['message_id'] = message_id

        return url, data

    @log
    @message
    def send_photo(self,
                   chat_id,
                   photo,
                   caption=None,
                   disable_notification=False,
                   reply_to_message_id=None,
                   reply_markup=None,
                   timeout=20.,
                   **kwargs):
        """Use this method to send photos.

        Args:
            chat_id (int|str): Unique identifier for the message recipient - Chat id.
            photo: Photo to send. You can either pass a file_id as String to resend a photo that is
                already on the Telegram servers, or upload a new photo using multipart/form-data.
            caption (Optional[str]): Photo caption (may also be used when resending photos by
                file_id).
            disable_notification (Optional[bool]): Sends the message silently. iOS users will not
                receive a notification, Android users will receive a notification with no sound.
            reply_to_message_id (Optional[int]): If the message is a reply, ID of the original
                message.
            reply_markup (Optional[:class:`telegram.ReplyMarkup`]): Additional interface options. A
                JSON-serialized object for an inline keyboard, custom reply keyboard, instructions
                to remove reply keyboard or to force a reply from the user.
            timeout (Optional[int|float]): Send file timeout (default: 20 seconds).
            **kwargs (dict): Arbitrary keyword arguments.

        Returns:
            :class:`telegram.Message`: On success, instance representing the message posted.

        Raises:
            :class:`telegram.TelegramError`

        """
        url = '{0}/sendPhoto'.format(self.base_url)

        data = {'chat_id': chat_id, 'photo': photo}

        if caption:
            data['caption'] = caption

        return url, data

    @log
    @message
    def send_audio(self,
                   chat_id,
                   audio,
                   duration=None,
                   performer=None,
                   title=None,
                   caption=None,
                   disable_notification=False,
                   reply_to_message_id=None,
                   reply_markup=None,
                   timeout=20.,
                   **kwargs):
        """Use this method to send audio files, if you want Telegram clients to
        display them in the music player. Your audio must be in an .mp3 format.
        On success, the sent Message is returned. Bots can currently send audio
        files of up to 50 MB in size, this limit may be changed in the future.

        For backward compatibility, when both fields title and description are
        empty and mime-type of the sent file is not "audio/mpeg", file is sent
        as playable voice message. In this case, your audio must be in an .ogg
        file encoded with OPUS. This will be removed in the future. You need to
        use sendVoice method instead.

        Args:
            chat_id (int|str): Unique identifier for the message recipient - Chat id.
            audio: Audio file to send. You can either pass a file_id as String to resend an audio
                that is already on the Telegram servers, or upload a new audio file using
                multipart/form-data.
            duration (Optional[int]): Duration of sent audio in seconds.
            performer (Optional[str]): Performer of sent audio.
            title (Optional[str]): Title of sent audio.
            caption (Optional[str]): Audio caption
            disable_notification (Optional[bool]): Sends the message silently. iOS users will not
                receive a notification, Android users will receive a notification with no sound.
            reply_to_message_id (Optional[int]): If the message is a reply, ID of the original
                message.
            reply_markup (Optional[:class:`telegram.ReplyMarkup`]): Additional interface options. A
                JSON-serialized object for an inline keyboard, custom reply keyboard, instructions
                to remove reply keyboard or to force a reply from the user.
            timeout (Optional[int|float]): Send file timeout (default: 20 seconds).
            **kwargs (dict): Arbitrary keyword arguments.

        Returns:
            :class:`telegram.Message`: On success, instance representing the message posted.

        Raises:
            :class:`telegram.TelegramError`

        """
        url = '{0}/sendAudio'.format(self.base_url)

        data = {'chat_id': chat_id, 'audio': audio}

        if duration:
            data['duration'] = duration
        if performer:
            data['performer'] = performer
        if title:
            data['title'] = title
        if caption:
            data['caption'] = caption

        return url, data

    @log
    @message
    def send_document(self,
                      chat_id,
                      document,
                      filename=None,
                      caption=None,
                      disable_notification=False,
                      reply_to_message_id=None,
                      reply_markup=None,
                      timeout=20.,
                      **kwargs):
        """Use this method to send general files.

        Args:
            chat_id (int|str): Unique identifier for the message recipient - Chat id.
            document: File to send. You can either pass a file_id as String to resend a file that
                is already on the Telegram servers, or upload a new file using multipart/form-data.
            filename (Optional[str]): File name that shows in telegram message (it is useful when
                you send file generated by temp module, for example).
            caption (Optional[str]): Document caption (may also be used when resending documents by
                file_id), 0-200 characters.
            disable_notification (Optional[bool]): Sends the message silently. iOS users will not
                receive a notification, Android users will receive a notification with no sound.
            reply_to_message_id (Optional[int]): If the message is a reply, ID of the original
                message.
            reply_markup (Optional[:class:`telegram.ReplyMarkup`]): Additional interface options. A
                JSON-serialized object for an inline keyboard, custom reply keyboard, instructions
                to remove reply keyboard or to force a reply from the user.
            timeout (Optional[int|float]): Send file timeout (default: 20 seconds).
            **kwargs (dict): Arbitrary keyword arguments.

        Returns:
            :class:`telegram.Message`: On success, instance representing the message posted.

        Raises:
            :class:`telegram.TelegramError`

        """
        url = '{0}/sendDocument'.format(self.base_url)

        data = {'chat_id': chat_id, 'document': document}

        if filename:
            data['filename'] = filename
        if caption:
            data['caption'] = caption

        return url, data

    @log
    @message
    def send_sticker(self,
                     chat_id,
                     sticker,
                     disable_notification=False,
                     reply_to_message_id=None,
                     reply_markup=None,
                     timeout=None,
                     **kwargs):
        """Use this method to send .webp stickers.

        Args:
            chat_id (int|str): Unique identifier for the message recipient - Chat id.
            sticker: Sticker to send. You can either pass a file_id as String to resend a sticker
                that is already on the Telegram servers, or upload a new sticker using
                multipart/form-data.
            disable_notification (Optional[bool]): Sends the message silently. iOS users will not
                receive a notification, Android users will receive a notification with no sound.
            reply_to_message_id (Optional[int]): If the message is a reply, ID of the original
                message.
            reply_markup (Optional[:class:`telegram.ReplyMarkup`]): Additional interface options. A
                JSON-serialized object for an inline keyboard, custom reply keyboard, instructions
                to remove reply keyboard or to force a reply from the user.
            timeout (Optional[int|float]): If this value is specified, use it as the read timeout
                from the server (instead of the one specified during creation of the connection
                pool).
            **kwargs (dict): Arbitrary keyword arguments.

        Returns:
            :class:`telegram.Message`: On success, instance representing the message posted.

        Raises:
            :class:`telegram.TelegramError`

        """
        url = '{0}/sendSticker'.format(self.base_url)

        data = {'chat_id': chat_id, 'sticker': sticker}

        return url, data

    @log
    @message
    def send_video(self,
                   chat_id,
                   video,
                   duration=None,
                   caption=None,
                   disable_notification=False,
                   reply_to_message_id=None,
                   reply_markup=None,
                   timeout=20.,
                   width=None,
                   height=None,
                   **kwargs):
        """Use this method to send video files, Telegram clients support mp4
        videos (other formats may be sent as telegram.Document).

        Args:
            chat_id (int|str): Unique identifier for the message recipient - Chat id.
            video: Video to send. You can either pass a file_id as String to resend a video that is
                already on the Telegram servers, or upload a new video file using
                multipart/form-data.
            duration (Optional[int]): Duration of sent video in seconds.
            width (Optional[int)): Video width.
            height (Optional[int]): Video height.
            caption (Optional[str]): Video caption (may also be used when resending videos by
                file_id).
            disable_notification (Optional[bool]): Sends the message silently. iOS users will not
                receive a notification, Android users will receive a notification with no sound.
            reply_to_message_id (Optional[int]): If the message is a reply, ID of the original
                message.
            reply_markup (Optional[:class:`telegram.ReplyMarkup`]): Additional interface options. A
                JSON-serialized object for an inline keyboard, custom reply keyboard, instructions
                to remove reply keyboard or to force a reply from the user.
            timeout (Optional[int|float]): Send file timeout (default: 20 seconds).

        Returns:
            :class:`telegram.Message`: On success, instance representing the message posted.

        Raises:
            :class:`telegram.TelegramError`

        """
        url = '{0}/sendVideo'.format(self.base_url)

        data = {'chat_id': chat_id, 'video': video}

        if duration:
            data['duration'] = duration
        if caption:
            data['caption'] = caption
        if width:
            data['width'] = width
        if height:
            data['height'] = height

<<<<<<< HEAD
        return self._message_wrapper(
            url,
            data,
            chat_id=chat_id,
            video=video,
            duration=duration,
            caption=caption,
            disable_notification=disable_notification,
            reply_to_message_id=reply_to_message_id,
            reply_markup=reply_markup,
            timeout=timeout,
            width=width,
            height=height,
            **kwargs)
=======
        return url, data
>>>>>>> d5583190

    @log
    @message
    def send_voice(self,
                   chat_id,
                   voice,
                   duration=None,
                   caption=None,
                   disable_notification=False,
                   reply_to_message_id=None,
                   reply_markup=None,
                   timeout=20.,
                   **kwargs):
        """Use this method to send audio files, if you want Telegram clients to display the file as
        a playable voice message. For this to work, your audio must be in an .ogg file encoded with
        OPUS (other formats may be sent as Audio or Document). On success, the sent Message is
        returned. Bots can currently send audio files of up to 50 MB in size, this limit may be
        changed in the future.

        Args:
            chat_id (int|str): Unique identifier for the message recipient - Chat id.
            voice: Audio file to send. You can either pass a file_id as String to resend an audio
                that is already on the Telegram servers, or upload a new audio file using
                multipart/form-data.
            duration (Optional[int]): Duration of sent audio in seconds.
            caption (Optional[str]): Voice caption
            disable_notification (Optional[bool]): Sends the message silently. iOS users will not
                receive a notification, Android users will receive a notification with no sound.
            reply_to_message_id (Optional[int]): If the message is a reply, ID of the original
                message.
            reply_markup (Optional[:class:`telegram.ReplyMarkup`]): Additional interface options. A
                JSON-serialized object for an inline keyboard, custom reply keyboard, instructions
                to remove reply keyboard or to force a reply from the user.
            timeout (Optional[int|float]): Send file timeout (default: 20 seconds).
            **kwargs (dict): Arbitrary keyword arguments.

        Returns:
            :class:`telegram.Message`: On success, instance representing the message posted.

        Raises:
            :class:`telegram.TelegramError`

        """
        url = '{0}/sendVoice'.format(self.base_url)

        data = {'chat_id': chat_id, 'voice': voice}

        if duration:
            data['duration'] = duration
        if caption:
            data['caption'] = caption

        return url, data

    @log
    @message
    def send_video_note(self,
                        chat_id,
                        video_note,
                        duration=None,
                        length=None,
                        disable_notification=False,
                        reply_to_message_id=None,
                        reply_markup=None,
                        timeout=20.,
                        **kwargs):
        """As of v.4.0, Telegram clients support rounded square mp4 videos of up to 1 minute
        long. Use this method to send video messages

        Args:
            chat_id (int|str): Unique identifier for the message recipient - Chat id.
            video_note (InputFile|str): Video note to send. Pass a file_id as String to send a
                video note that exists on the Telegram servers (recommended) or upload a new video.
                Sending video notes by a URL is currently unsupported
            duration (Optional[int]): Duration of sent audio in seconds.
            length (Optional[int]): Video width and height
            disable_notification (Optional[bool]): Sends the message silently. iOS users will not
                receive a notification, Android users will receive a notification with no sound.
            reply_to_message_id (Optional[int]): If the message is a reply, ID of the original
                message.
            reply_markup (Optional[:class:`telegram.ReplyMarkup`]): Additional interface options. A
                JSON-serialized object for an inline keyboard, custom reply keyboard, instructions
                to remove reply keyboard or to force a reply from the user.
            timeout (Optional[int|float]): Send file timeout (default: 20 seconds).
            **kwargs (dict): Arbitrary keyword arguments.

        Returns:
            :class:`telegram.Message`: On success, instance representing the message posted.

        Raises:
            :class:`telegram.TelegramError`

        """
        url = '{0}/sendVideoNote'.format(self.base_url)

        data = {'chat_id': chat_id, 'video_note': video_note}

        if duration is not None:
            data['duration'] = duration
        if length is not None:
            data['length'] = length

        return url, data

    @log
    @message
    def send_location(self,
                      chat_id,
                      latitude,
                      longitude,
                      disable_notification=False,
                      reply_to_message_id=None,
                      reply_markup=None,
                      timeout=None,
                      **kwargs):
        """Use this method to send point on the map.

        Args:
            chat_id (int|str): Unique identifier for the message recipient - Chat id.
            latitude (float): Latitude of location.
            longitude (float): Longitude of location.
            disable_notification (Optional[bool]): Sends the message silently. iOS users will not
                receive a notification, Android users will receive a notification with no sound.
            reply_to_message_id (Optional[int]): If the message is a reply, ID of the original
                message.
            reply_markup (Optional[:class:`telegram.ReplyMarkup`]): Additional interface options. A
                JSON-serialized object for an inline keyboard, custom reply keyboard, instructions
                to remove reply keyboard or to force a reply from the user.
            timeout (Optional[int|float]): If this value is specified, use it as the read timeout
                from the server (instead of the one specified during creation of the connection
                pool).
            **kwargs (dict): Arbitrary keyword arguments.

        Returns:
            :class:`telegram.Message`: On success, instance representing the message posted.

        Raises:
            :class:`telegram.TelegramError`

        """
        url = '{0}/sendLocation'.format(self.base_url)

        data = {'chat_id': chat_id, 'latitude': latitude, 'longitude': longitude}

        return url, data

    @log
    @message
    def send_venue(self,
                   chat_id,
                   latitude,
                   longitude,
                   title,
                   address,
                   foursquare_id=None,
                   disable_notification=False,
                   reply_to_message_id=None,
                   reply_markup=None,
                   timeout=None,
                   **kwargs):
        """
        Use this method to send information about a venue.

        Args:
            chat_id (int|str): Unique identifier for the target chat or username of the target
                channel (in the format @channelusername).
            latitude (float): Latitude of the venue.
            longitude (float): Longitude of the venue.
            title (str): Name of the venue.
            address (str): Address of the venue.
            foursquare_id (Optional[str]): Foursquare identifier of the venue.
            disable_notification (Optional[bool]): Sends the message silently. iOS users will not
                receive a notification, Android users will receive a notification with no sound.
            reply_to_message_id (Optional[int]): If the message is a reply, ID of the original
                message.
            reply_markup (Optional[:class:`telegram.ReplyMarkup`]): Additional interface options. A
                JSON-serialized object for an inline keyboard, custom reply keyboard, instructions
                to remove reply keyboard or to force a reply from the user.
            timeout (Optional[int|float]): If this value is specified, use it as the read timeout
                from the server (instead of the one specified during creation of the connection
                pool).
            **kwargs (dict): Arbitrary keyword arguments.

        Returns:
            :class:`telegram.Message`: On success, instance representing the message posted.

        Raises:
            :class:`telegram.TelegramError`

        """
        url = '{0}/sendVenue'.format(self.base_url)

        data = {
            'chat_id': chat_id,
            'latitude': latitude,
            'longitude': longitude,
            'address': address,
            'title': title
        }

        if foursquare_id:
            data['foursquare_id'] = foursquare_id

        return url, data

    @log
    @message
    def send_contact(self,
                     chat_id,
                     phone_number,
                     first_name,
                     last_name=None,
                     disable_notification=False,
                     reply_to_message_id=None,
                     reply_markup=None,
                     timeout=None,
                     **kwargs):
        """
        Use this method to send phone contacts.

        Args:
            chat_id (int|str): Unique identifier for the target chat or username of the target
                channel (in the format @channelusername).
            phone_number (str): Contact's phone number.
            first_name (str): Contact's first name.
            last_name (Optional[str]): Contact's last name.
            disable_notification (Optional[bool]): Sends the message silently. iOS users will not
                receive a notification, Android users will receive a notification with no sound.
            reply_to_message_id (Optional[int]): If the message is a reply, ID of the original
                message.
            reply_markup (Optional[:class:`telegram.ReplyMarkup`]): Additional interface options. A
                JSON-serialized object for an inline keyboard, custom reply keyboard, instructions
                to remove reply keyboard or to force a reply from the user.
            timeout (Optional[int|float]): If this value is specified, use it as the read timeout
                from the server (instead of the one specified during creation of the connection
                pool).
            **kwargs (dict): Arbitrary keyword arguments.

        Returns:
            :class:`telegram.Message`: On success, instance representing the message posted.

        Raises:
            :class:`telegram.TelegramError`

        """
        url = '{0}/sendContact'.format(self.base_url)

        data = {'chat_id': chat_id, 'phone_number': phone_number, 'first_name': first_name}

        if last_name:
            data['last_name'] = last_name

        return url, data

    @log
    @message
    def send_game(self,
                  chat_id,
                  game_short_name,
                  disable_notification=False,
                  reply_to_message_id=None,
                  reply_markup=None,
                  timeout=None,
                  **kwargs):
        """Use this method to send a game.

        Args:
            chat_id (int|str): Unique identifier for the target chat or username of the target
                channel (in the format @channelusername).
            game_short_name (str): Short name of the game, serves as the unique identifier for the
                game.
            disable_notification (Optional[bool]): Sends the message silently. iOS users will not
                receive a notification, Android users will receive a notification with no sound.
            reply_to_message_id (Optional[int]): If the message is a reply,
                ID of the original message.
            reply_markup (Optional[:class:`telegram.ReplyMarkup`]): Additional interface options.
                A JSON-serialized object for an inline keyboard, custom reply keyboard,
                instructions to remove reply keyboard or to force a reply from the user.
            timeout (Optional[int|float]): If this value is specified, use it as the read timeout
                from the server (instead of the one specified during creation of the connection
                pool).
            **kwargs (dict): Arbitrary keyword arguments.

        Returns:
            :class:`telegram.Message`: On success, the sent message is returned.

        Raises:
            :class:`telegram.TelegramError`

        """
        url = '{0}/sendGame'.format(self.base_url)

        data = {'chat_id': chat_id, 'game_short_name': game_short_name}

        return url, data

    @log
    def send_chat_action(self, chat_id, action, timeout=None, **kwargs):
        """Use this method when you need to tell the user that something is happening on the bot's
        side. The status is set for 5 seconds or less (when a message arrives from your bot,
        Telegram clients clear its typing status).

        Args:
            chat_id (int|str): Unique identifier for the message recipient - Chat id.
            action(:class:`telegram.ChatAction`|str): Type of action to broadcast. Choose one,
                depending on what the user is about to receive:

                    - ChatAction.TYPING for text messages,
                    - ChatAction.UPLOAD_PHOTO for photos,
                    - ChatAction.UPLOAD_VIDEO for videos,
                    - ChatAction.UPLOAD_AUDIO for audio files,
                    - ChatAction.UPLOAD_DOCUMENT for general files,
                    - ChatAction.FIND_LOCATION for location data.
            timeout (Optional[int|float]): If this value is specified, use it as the read timeout
                from the server (instead of the one specified during creation of the connection
                pool).
            **kwargs (dict): Arbitrary keyword arguments.

        """
        url = '{0}/sendChatAction'.format(self.base_url)

        data = {'chat_id': chat_id, 'action': action}

        result = self._request.post(url, data, timeout=timeout)

        return result

    @log
    def answer_inline_query(self,
                            inline_query_id,
                            results,
                            cache_time=300,
                            is_personal=None,
                            next_offset=None,
                            switch_pm_text=None,
                            switch_pm_parameter=None,
                            timeout=None,
                            **kwargs):
        """Use this method to send answers to an inline query. No more than 50 results per query
        are allowed.

        Args:
            inline_query_id (str): Unique identifier for the answered query.
            results (list[:class:`telegram.InlineQueryResult`]): A list of results for the inline
                query.
            cache_time (Optional[int]): The maximum amount of time the result of the inline query
                may be cached on the server.
            is_personal (Optional[bool]): Pass `True`, if results may be cached on the server side
                only for the user that sent the query. By default, results may be returned to any
                user who sends the same query.
            next_offset (Optional[str]): Pass the offset that a client should send in the next
                query with the same text to receive more results. Pass an empty string if there are
                no more results or if you don't support pagination. Offset length can't exceed 64
                bytes.
            switch_pm_text (Optional[str]): If passed, clients will display a button with specified
                text that switches the user to a private chat with the bot and sends the bot a
                start message with the parameter switch_pm_parameter.
            switch_pm_parameter (Optional[str]): Parameter for the start message sent to the bot
                when user presses the switch button.
            timeout (Optional[int|float]): If this value is specified, use it as the read timeout
                from the server (instead of the one specified during creation of the connection
                pool).
            **kwargs (dict): Arbitrary keyword arguments.

        Returns:
            bool: On success, `True` is returned.

        Raises:
            :class:`telegram.TelegramError`

        """
        url = '{0}/answerInlineQuery'.format(self.base_url)

        results = [res.to_dict() for res in results]

        data = {'inline_query_id': inline_query_id, 'results': results}

        if cache_time or cache_time == 0:
            data['cache_time'] = cache_time
        if is_personal:
            data['is_personal'] = is_personal
        if next_offset is not None:
            data['next_offset'] = next_offset
        if switch_pm_text:
            data['switch_pm_text'] = switch_pm_text
        if switch_pm_parameter:
            data['switch_pm_parameter'] = switch_pm_parameter

        result = self._request.post(url, data, timeout=timeout)

        return result

    @log
    def get_user_profile_photos(self, user_id, offset=None, limit=100, timeout=None, **kwargs):
        """Use this method to get a list of profile pictures for a user.

        Args:
            user_id (int): Unique identifier of the target user.
            offset (Optional[int]): Sequential number of the first photo to be returned. By
                default, all photos are returned.
            limit (Optional[int]): Limits the number of photos to be retrieved. Values between
                1-100 are accepted. Defaults to 100.
            timeout (Optional[int|float]): If this value is specified, use it as the read timeout
                from the server (instead of the one specified during creation of the connection
                pool).
            **kwargs (dict): Arbitrary keyword arguments.

        Returns:
            list[:class:`telegram.UserProfilePhotos`]: A list of user profile photos objects is
                returned.

        Raises:
            :class:`telegram.TelegramError`

        """
        url = '{0}/getUserProfilePhotos'.format(self.base_url)

        data = {'user_id': user_id}

        if offset:
            data['offset'] = offset
        if limit:
            data['limit'] = limit

        result = self._request.post(url, data, timeout=timeout)

        return UserProfilePhotos.de_json(result, self)

    @log
    def get_file(self, file_id, timeout=None, **kwargs):
        """Use this method to get basic info about a file and prepare it for downloading. For the
        moment, bots can download files of up to 20MB in size.

        Args:
            file_id (str): File identifier to get info about.
            timeout (Optional[int|float]): If this value is specified, use it as the read timeout
                from the server (instead of the one specified during creation of the connection
                pool).
            **kwargs (dict): Arbitrary keyword arguments.

        Returns:
            :class:`telegram.File`: On success, a :class:`telegram.File` object is returned.

        Raises:
            :class:`telegram.TelegramError`

        """
        url = '{0}/getFile'.format(self.base_url)

        data = {'file_id': file_id}

        result = self._request.post(url, data, timeout=timeout)

        if result.get('file_path'):
            result['file_path'] = '%s/%s' % (self.base_file_url, result['file_path'])

        return File.de_json(result, self)

    @log
    def kick_chat_member(self, chat_id, user_id, timeout=None, **kwargs):
        """Use this method to kick a user from a group or a supergroup.

        In the case of supergroups, the user will not be able to return to the group on their own
        using invite links, etc., unless unbanned first. The bot must be an administrator in the
        group for this to work.

        Args:
            chat_id (int|str): Unique identifier for the target group or username of the target
                supergroup (in the format @supergroupusername).
            user_id (int|str): Unique identifier of the target user.
            timeout (Optional[int|float]): If this value is specified, use it as the read timeout
                from the server (instead of the one specified during creation of the connection
                pool).
            **kwargs (dict): Arbitrary keyword arguments.

        Returns:
            bool: On success, `True` is returned.

        Raises:
            :class:`telegram.TelegramError`

        """
        url = '{0}/kickChatMember'.format(self.base_url)

        data = {'chat_id': chat_id, 'user_id': user_id}

        result = self._request.post(url, data, timeout=timeout)

        return result

    @log
    def unban_chat_member(self, chat_id, user_id, timeout=None, **kwargs):
        """Use this method to unban a previously kicked user in a supergroup.
        The user will not return to the group automatically, but will be able to join via link,
        etc. The bot must be an administrator in the group for this to work.

        Args:
            chat_id (int|str): Unique identifier for the target group or username of the target
                supergroup (in the format @supergroupusername).
            user_id (int|str): Unique identifier of the target user.
            timeout (Optional[int|float]): If this value is specified, use it as the read timeout
                from the server (instead of the one specified during creation of the connection
                pool).
            **kwargs (dict): Arbitrary keyword arguments.

        Returns:
            bool: On success, `True` is returned.

        Raises:
            :class:`telegram.TelegramError`

        """
        url = '{0}/unbanChatMember'.format(self.base_url)

        data = {'chat_id': chat_id, 'user_id': user_id}

        result = self._request.post(url, data, timeout=timeout)

        return result

    @log
    def answer_callback_query(self,
                              callback_query_id,
                              text=None,
                              show_alert=False,
                              url=None,
                              cache_time=None,
                              timeout=None,
                              **kwargs):
        """Use this method to send answers to callback queries sent from inline keyboards. The
        answer will be displayed to the user as a notification at the top of the chat screen or as
        an alert.

        Args:
            callback_query_id (str): Unique identifier for the query to be answered.
            text (Optional[str]): Text of the notification. If not specified, nothing will be shown
                to the user.
            show_alert (Optional[bool]): If `True`, an alert will be shown by the client instead of
                a notification at the top of the chat screen. Defaults to `False`.
            url (Optional[str]): URL that will be opened by the user's client.
            cache_time (Optional[int]): The maximum amount of time in seconds that the result of
                the callback query may be cached client-side. Telegram apps will support caching
                starting in version 3.14. Defaults to 0.
            timeout (Optional[int|float]): If this value is specified, use it as the read timeout
                from the server (instead of the one specified during creation of the connection
                pool).
            **kwargs (dict): Arbitrary keyword arguments.

        Returns:
            bool: On success, `True` is returned.

        Raises:
            :class:`telegram.TelegramError`

        """
        url_ = '{0}/answerCallbackQuery'.format(self.base_url)

        data = {'callback_query_id': callback_query_id}

        if text:
            data['text'] = text
        if show_alert:
            data['show_alert'] = show_alert
        if url:
            data['url'] = url
        if cache_time is not None:
            data['cache_time'] = cache_time

        result = self._request.post(url_, data, timeout=timeout)

        return result

    @log
    @message
    def edit_message_text(self,
                          text,
                          chat_id=None,
                          message_id=None,
                          inline_message_id=None,
                          parse_mode=None,
                          disable_web_page_preview=None,
                          reply_markup=None,
                          timeout=None,
                          **kwargs):
        """Use this method to edit text messages sent by the bot or via the bot (for inline bots).

        Args:
            text (str): New text of the message.
            chat_id (Optional[int|str]): Required if inline_message_id is not specified. Unique
                identifier for the target chat or username of the target channel (in the format
                @channelusername).
            message_id (Optional[int]): Required if inline_message_id is not specified. Unique
                identifier of the sent message.
            inline_message_id (Optional[str]): Required if chat_id and message_id are not
                specified. Identifier of the inline message.
            parse_mode (:class:`telegram.ParseMode`|str): Send Markdown or HTML, if you want
                Telegram apps to show bold, italic, fixed-width text or inline URLs in your bot's
                message.
            disable_web_page_preview (bool): Disables link previews for links in this message.
            reply_markup (Optional[:class:`telegram.ReplyMarkup`]): Additional interface options. A
                JSON-serialized object for an inline keyboard, custom reply keyboard, instructions
                to remove reply keyboard or to force a reply from the user.
            timeout (Optional[int|float]): If this value is specified, use it as the read timeout
                from the server (instead of the one specified during creation of the connection
                pool).
            **kwargs (dict): Arbitrary keyword arguments.

        Returns:
            :class:`telegram.Message`: On success, if edited message is sent by the bot, the edited
                message is returned, otherwise `True` is returned.

        Raises:
            :class:`telegram.TelegramError`

        """
        url = '{0}/editMessageText'.format(self.base_url)

        data = {'text': text}

        if chat_id:
            data['chat_id'] = chat_id
        if message_id:
            data['message_id'] = message_id
        if inline_message_id:
            data['inline_message_id'] = inline_message_id
        if parse_mode:
            data['parse_mode'] = parse_mode
        if disable_web_page_preview:
            data['disable_web_page_preview'] = disable_web_page_preview

        return url, data

    @log
    @message
    def edit_message_caption(self,
                             chat_id=None,
                             message_id=None,
                             inline_message_id=None,
                             caption=None,
                             reply_markup=None,
                             timeout=None,
                             **kwargs):
        """Use this method to edit captions of messages sent by the bot or via the bot (for inline
            bots).

        Args:
            chat_id (Optional[int|str]): Required if inline_message_id is not specified. Unique
                identifier for the target chat or username of the target channel (in the format
                @channelusername).
            message_id (Optional[int]): Required if inline_message_id is not specified. Unique
                identifier of the sent message.
            inline_message_id (Optional[str]): Required if chat_id and message_id are not
                specified. Identifier of the inline message.
            caption (Optional[str]): New caption of the message.
            reply_markup (Optional[:class:`telegram.InlineKeyboardMarkup`]): A JSON-serialized
                object for an inline keyboard.
            timeout (Optional[int|float]): If this value is specified, use it as the read timeout
                from the server (instead of the one specified during creation of the connection
                pool).
            **kwargs (dict): Arbitrary keyword arguments.

        Returns:
            :class:`telegram.Message`: On success, if edited message is sent by the bot, the edited
                message is returned, otherwise `True` is returned.

        Raises:
            :class:`telegram.TelegramError`

        """
        if inline_message_id is None and (chat_id is None or message_id is None):
            raise TelegramError(
                'editMessageCaption: Both chat_id and message_id are required when '
                'inline_message_id is not specified')

        url = '{0}/editMessageCaption'.format(self.base_url)

        data = {}

        if caption:
            data['caption'] = caption
        if chat_id:
            data['chat_id'] = chat_id
        if message_id:
            data['message_id'] = message_id
        if inline_message_id:
            data['inline_message_id'] = inline_message_id

        return url, data

    @log
    @message
    def edit_message_reply_markup(self,
                                  chat_id=None,
                                  message_id=None,
                                  inline_message_id=None,
                                  reply_markup=None,
                                  timeout=None,
                                  **kwargs):
        """Use this method to edit only the reply markup of messages sent by the bot or via the bot
        (for inline bots).

        Args:
            chat_id (Optional[int|str]): Required if inline_message_id is not specified. Unique
                identifier for the target chat or username of the target channel (in the format
                @channelusername).
            message_id (Optional[int]): Required if inline_message_id is not specified. Unique
                identifier of the sent message.
            inline_message_id (Optional[str]): Required if chat_id and message_id are not
                specified. Identifier of the inline message.
            reply_markup (Optional[:class:`telegram.InlineKeyboardMarkup`]): A JSON-serialized
                object for an inline keyboard.
            timeout (Optional[int|float]): If this value is specified, use it as the read timeout
                from the server (instead of the one specified during creation of the connection
                pool).
            **kwargs (dict): Arbitrary keyword arguments.

        Returns:
            :class:`telegram.Message`: On success, if edited message is sent by
            the bot, the edited message is returned, otherwise `True` is
            returned.

        Raises:
            :class:`telegram.TelegramError`

        """
        if inline_message_id is None and (chat_id is None or message_id is None):
            raise TelegramError(
                'editMessageCaption: Both chat_id and message_id are required when '
                'inline_message_id is not specified')

        url = '{0}/editMessageReplyMarkup'.format(self.base_url)

        data = {}

        if chat_id:
            data['chat_id'] = chat_id
        if message_id:
            data['message_id'] = message_id
        if inline_message_id:
            data['inline_message_id'] = inline_message_id

        return url, data

    @log
    def get_updates(self,
                    offset=None,
                    limit=100,
                    timeout=0,
                    network_delay=None,
                    read_latency=2.,
                    allowed_updates=None,
                    **kwargs):
        """Use this method to receive incoming updates using long polling.

        Args:
            offset (Optional[int]): Identifier of the first update to be returned. Must be greater
                by one than the highest among the identifiers of previously received updates. By
                default, updates starting with the earliest unconfirmed update are returned. An
                update is considered confirmed as soon as getUpdates is called with an offset
                higher than its update_id.
            limit (Optional[int]): Limits the number of updates to be retrieved. Values between
                1-100 are accepted. Defaults to 100.
            allowed_updates (Optional[list[str]]): List the types of updates you want your bot to
                receive. For example, specify
                ``["message", "edited_channel_post", "callback_query"]`` to only receive updates of
                these types. See ``telegram.Update`` for a complete list of available update types.
                Specify an empty list to receive all updates regardless of type (default). If not
                specified, the previous setting will be used.
                Please note that this parameter doesn't affect updates created before the call to
                the setWebhook, so unwanted updates may be received for a short period of time.
            timeout (Optional[int]): Timeout in seconds for long polling. Defaults to 0, i.e. usual
                short polling. Be careful not to set this timeout too high, as the connection might
                be dropped and there's no way of knowing it immediately (so most likely the failure
                will be detected after the timeout had passed).
            network_delay: Deprecated. Will be honoured as `read_latency` for a while but will be
                removed in the future.
            read_latency (Optional[float|int]): Grace time in seconds for receiving the reply from
                server. Will be added to the `timeout` value and used as the read timeout from
                server (Default: 2).
            **kwargs (dict): Arbitrary keyword arguments.

        Notes:
            The main problem with long polling is that a connection will be dropped and we won't
            be getting the notification in time for it. For that, we need to use long polling, but
            not too long as well read latency which is short, but not too short.
            Long polling improves performance, but if it's too long and the connection is dropped
            on many cases we won't know the connection dropped before the long polling timeout and
            the read latency time had passed. If you experience connection timeouts, you should
            tune these settings.

        Returns:
            list[:class:`telegram.Update`]

        Raises:
            :class:`telegram.TelegramError`

        """
        url = '{0}/getUpdates'.format(self.base_url)

        if network_delay is not None:
            warnings.warn('network_delay is deprecated, use read_latency instead')
            read_latency = network_delay

        data = {'timeout': timeout}

        if offset:
            data['offset'] = offset
        if limit:
            data['limit'] = limit
        if allowed_updates is not None:
            data['allowed_updates'] = allowed_updates

        # Ideally we'd use an aggressive read timeout for the polling. However,
        # * Short polling should return within 2 seconds.
        # * Long polling poses a different problem: the connection might have been dropped while
        #   waiting for the server to return and there's no way of knowing the connection had been
        #   dropped in real time.
        result = self._request.post(url, data, timeout=float(read_latency) + float(timeout))

        if result:
            self.logger.debug('Getting updates: %s', [u['update_id'] for u in result])
        else:
            self.logger.debug('No new updates found.')

        return [Update.de_json(u, self) for u in result]

    @log
    def set_webhook(self,
                    url=None,
                    certificate=None,
                    timeout=None,
                    max_connections=40,
                    allowed_updates=None,
                    **kwargs):
        """Use this method to specify a url and receive incoming updates via an outgoing webhook.
        Whenever there is an update for the bot, we will send an HTTPS POST request to the
        specified url, containing a JSON-serialized Update. In case of an unsuccessful request, we
        will give up after a reasonable amount of attempts.

        Args:
            url (str): HTTPS url to send updates to. Use an empty string to remove webhook
                integration.
            certificate (file): Upload your public key certificate so that the root certificate in
                use can be checked.
            max_connections (Optional[int]): Maximum allowed number of simultaneous HTTPS
                connections to the webhook for update delivery, 1-100. Defaults to 40. Use lower
                values to limit the load on your bot's server, and higher values to increase your
                bot's throughput.
            allowed_updates (Optional[list[str]]): List the types of updates you want your bot to
                receive. For example, specify
                ``["message", "edited_channel_post", "callback_query"]`` to only receive updates of
                these types. See ``telegram.Update`` for a complete list of available update types.
                Specify an empty list to receive all updates regardless of type (default). If not
                specified, the previous setting will be used.
                Please note that this parameter doesn't affect updates created before the call to
                the setWebhook, so unwanted updates may be received for a short period of time.
            timeout (Optional[int|float]): If this value is specified, use it as the read timeout
                from the server (instead of the one specified during creation of the connection
                pool).
            **kwargs (dict): Arbitrary keyword arguments.

        Returns:
            bool: On success, `True` is returned.

        Raises:
            :class:`telegram.TelegramError`

        """
        url_ = '{0}/setWebhook'.format(self.base_url)

        # Backwards-compatibility: 'url' used to be named 'webhook_url'
        if 'webhook_url' in kwargs:
            warnings.warn("The 'webhook_url' parameter has been renamed to 'url' in accordance "
                          "with the API")

            if url is not None:
                raise ValueError("The parameters 'url' and 'webhook_url' are mutually exclusive")

            url = kwargs['webhook_url']
            del kwargs['webhook_url']

        data = {}

        if url is not None:
            data['url'] = url
        if certificate:
            data['certificate'] = certificate
        if max_connections is not None:
            data['max_connections'] = max_connections
        if allowed_updates is not None:
            data['allowed_updates'] = allowed_updates

        result = self._request.post(url_, data, timeout=timeout)

        return result

    @log
    def delete_webhook(self, timeout=None, **kwargs):
        """Use this method to remove webhook integration if you decide to switch back to
        getUpdates. Returns True on success. Requires no parameters.

        Args:
            timeout (Optional[float]): If this value is specified, use it as the definitive timeout
                (in seconds) for urlopen() operations.
            **kwargs (dict): Arbitrary keyword arguments.

        Returns:
            bool: On success, `True` is returned.

        Raises:
            :class:`telegram.TelegramError`

        """
        url = '{0}/deleteWebhook'.format(self.base_url)

        data = {}

        result = self._request.post(url, data, timeout=timeout)

        return result

    @log
    def leave_chat(self, chat_id, timeout=None, **kwargs):
        """Use this method for your bot to leave a group, supergroup or channel.

        Args:
            chat_id (int|str): Unique identifier for the target chat or username of the target
                channel (in the format @channelusername).
            timeout (Optional[int|float]): If this value is specified, use it as the read timeout
                from the server (instead of the one specified during creation of the connection
                pool).
            **kwargs (dict): Arbitrary keyword arguments.

        Returns:
            bool: On success, `True` is returned.

        Raises:
            :class:`telegram.TelegramError`

        """
        url = '{0}/leaveChat'.format(self.base_url)

        data = {'chat_id': chat_id}

        result = self._request.post(url, data, timeout=timeout)

        return result

    @log
    def get_chat(self, chat_id, timeout=None, **kwargs):
        """Use this method to get up to date information about the chat (current name of the user
        for one-on-one conversations, current username of a user, group or channel, etc.).

        Args:
            chat_id (int|str): Unique identifier for the target chat or username of the target
                channel (in the format @channelusername).
            timeout (Optional[int|float]): If this value is specified, use it as the read timeout
                from the server (instead of the one specified during creation of the connection
                pool).
            **kwargs (dict): Arbitrary keyword arguments.

        Returns:
            :class:`telegram.Chat`: On success, :class:`telegram.Chat` is
            returned.

        Raises:
            :class:`telegram.TelegramError`

        """
        url = '{0}/getChat'.format(self.base_url)

        data = {'chat_id': chat_id}

        result = self._request.post(url, data, timeout=timeout)

        return Chat.de_json(result, self)

    @log
    def get_chat_administrators(self, chat_id, timeout=None, **kwargs):
        """Use this method to get a list of administrators in a chat. On success, returns an Array
        of ChatMember objects that contains information about all chat administrators except other
        bots. If the chat is a group or a supergroup and no administrators were appointed, only the
        creator will be returned.

        Args:
            chat_id (int|str): Unique identifier for the target chat or username of the target
                channel (in the format @channelusername).
            timeout (Optional[int|float]): If this value is specified, use it as the read timeout
                from the server (instead of the one specified during creation of the connection
                pool).
            **kwargs (dict): Arbitrary keyword arguments.

        Returns:
            list[:class:`telegram.ChatMember`]: A list of chat member objects.

        Raises:
            :class:`telegram.TelegramError`

        """
        url = '{0}/getChatAdministrators'.format(self.base_url)

        data = {'chat_id': chat_id}

        result = self._request.post(url, data, timeout=timeout)

        return [ChatMember.de_json(x, self) for x in result]

    @log
    def get_chat_members_count(self, chat_id, timeout=None, **kwargs):
        """Use this method to get the number of members in a chat.

        Args:
            chat_id (int|str): Unique identifier for the target chat or username of the target
                channel (in the format @channelusername).
            timeout (Optional[int|float]): If this value is specified, use it as the read timeout
                from the server (instead of the one specified during creation of the connection
                pool).
            **kwargs (dict): Arbitrary keyword arguments.

        Returns:
            int: On success, an `int` is returned.

        Raises:
            :class:`telegram.TelegramError`

        """
        url = '{0}/getChatMembersCount'.format(self.base_url)

        data = {'chat_id': chat_id}

        result = self._request.post(url, data, timeout=timeout)

        return result

    @log
    def get_chat_member(self, chat_id, user_id, timeout=None, **kwargs):
        """Use this method to get information about a member of a chat.

        Args:
            chat_id (int|str): Unique identifier for the target chat or username of the target
                channel (in the format @channelusername).
            user_id (int): Unique identifier of the target user.
            timeout (Optional[int|float]): If this value is specified, use it as the read timeout
                from the server (instead of the one specified during creation of the connection
                pool).
            **kwargs (dict): Arbitrary keyword arguments.

        Returns:
            :class:`telegram.ChatMember`: On success, chat member object is returned.

        Raises:
            :class:`telegram.TelegramError`

        """
        url = '{0}/getChatMember'.format(self.base_url)

        data = {'chat_id': chat_id, 'user_id': user_id}

        result = self._request.post(url, data, timeout=timeout)

        return ChatMember.de_json(result, self)

    def get_webhook_info(self, timeout=None, **kwargs):
        """Use this method to get current webhook status.

        If the bot is using getUpdates, will return an object with the url field empty.

        Args:
            timeout (Optional[int|float]): If this value is specified, use it as the read timeout
                from the server (instead of the one specified during creation of the connection
                pool).
            **kwargs (dict): Arbitrary keyword arguments.

        Returns:
            :class: `telegram.WebhookInfo`

        """
        url = '{0}/getWebhookInfo'.format(self.base_url)

        data = {}

        result = self._request.post(url, data, timeout=timeout)

        return WebhookInfo.de_json(result, self)

    @log
    @message
    def set_game_score(self,
                       user_id,
                       score,
                       chat_id=None,
                       message_id=None,
                       inline_message_id=None,
                       edit_message=None,
                       force=None,
                       disable_edit_message=None,
                       timeout=None,
                       **kwargs):
        """Use this method to set the score of the specified user in a game.

        Args:
            user_id (int): User identifier.
            score (int): New score, must be non-negative.
            chat_id (Optional[int|str]): Required if `inline_message_id` is not specified. Unique
                identifier for the target chat (or username of the target channel in the format
                `@channelusername`)
            message_id (Optional[int]): Required if inline_message_id is not specified. Identifier
                of the sent message.
            inline_message_id (Optional[str]): Required if chat_id and message_id are not
                specified. Identifier of the inline message.
            force (Optional[bool]): Pass True, if the high score is allowed to decrease. This can
                be useful when fixing mistakes or banning cheaters.
            disable_edit_message (Optional[bool]): Pass True, if the game message should not be
                automatically edited to include the current scoreboard.
            edit_message (Optional[bool]): Deprecated. Has the opposite logic for
                `disable_edit_message`.
            timeout (Optional[int|float]): If this value is specified, use it as the read timeout
                from the server (instead of the one specified during creation of the connection
                pool).
            **kwargs (dict): Arbitrary keyword arguments.

        Returns:
            :class:`telegram.Message` or True: The edited message, or if the
                message wasn't sent by the bot, True.

        """
        url = '{0}/setGameScore'.format(self.base_url)

        data = {'user_id': user_id, 'score': score}

        if chat_id:
            data['chat_id'] = chat_id
        if message_id:
            data['message_id'] = message_id
        if inline_message_id:
            data['inline_message_id'] = inline_message_id
        if force is not None:
            data['force'] = force
        if disable_edit_message is not None:
            data['disable_edit_message'] = disable_edit_message
        if edit_message is not None:
            warnings.warn('edit_message is deprecated, use disable_edit_message instead')
            if disable_edit_message is None:
                data['edit_message'] = edit_message
            else:
                warnings.warn('edit_message is ignored when disable_edit_message is used')

        return url, data

    @log
    def get_game_high_scores(self,
                             user_id,
                             chat_id=None,
                             message_id=None,
                             inline_message_id=None,
                             timeout=None,
                             **kwargs):
        """Use this method to get data for high score tables.

        Args:
            user_id (int): User identifier.
            chat_id (Optional[int|str]): Required if `inline_message_id` is not specified. Unique
                identifier for the target chat (or username of the target channel in the format
                `@channelusername`)
            message_id (Optional[int]): Required if inline_message_id is not specified. Identifier
                of the sent message.
            inline_message_id (Optional[str]): Required if chat_id and message_id are not
                specified. Identifier of the inline message.
            timeout (Optional[int|float]): If this value is specified, use it as the read timeout
                from the server (instead of the one specified during creation of the connection
                pool).
            **kwargs (dict): Arbitrary keyword arguments.

        Returns:
            list[:class:`telegram.GameHighScore`]: Scores of the specified user and several of his
                neighbors in a game.

        """
        url = '{0}/setGameScore'.format(self.base_url)

        data = {'user_id': user_id}

        if chat_id:
            data['chat_id'] = chat_id
        if message_id:
            data['message_id'] = message_id
        if inline_message_id:
            data['inline_message_id'] = inline_message_id

        result = self._request.post(url, data, timeout=timeout)

        return [GameHighScore.de_json(hs, self) for hs in result]

    @log
    @message
    def send_invoice(self,
                     chat_id,
                     title,
                     description,
                     payload,
                     provider_token,
                     start_parameter,
                     currency,
                     prices,
                     photo_url=None,
                     photo_size=None,
                     photo_width=None,
                     photo_height=None,
                     need_name=None,
                     need_phone_number=None,
                     need_email=None,
                     need_shipping_address=None,
                     is_flexible=None,
                     disable_notification=False,
                     reply_to_message_id=None,
                     reply_markup=None,
                     timeout=None,
                     **kwargs):
        """
        Use this method to send invoices.

        Args:
            chat_id (int|str): Unique identifier for the target private chat
            title (str): Product name
            description (str): Product description
            payload (str): Bot-defined invoice payload, 1-128 bytes. This will not be displayed
                to the user, use for your internal processes.
            provider_token (str): Payments provider token, obtained via Botfather
            start_parameter (str): Unique deep-linking parameter that can be used to generate
                this invoice when used as a start parameter
            currency (str): Three-letter ISO 4217 currency code
            prices (List[:class:`telegram.LabeledPrice`]): Price breakdown, a list of components
                (e.g. product price, tax, discount, delivery cost, delivery tax, bonus, etc.)
            photo_url (Optional[str]): URL of the product photo for the invoice. Can be a photo of
                the goods or a marketing image for a service. People like it better when they
                see what they are paying for.
            photo_size (Optional[str]): Photo size
            photo_width (Optional[int]): Photo width
            photo_height (Optional[int]): Photo height
            need_name (Optional[bool]): Pass True, if you require the user's full name to complete
                the order
            need_phone_number (Optional[bool]): Pass True, if you require the user's phone number
                to complete the order
            need_email (Optional[bool]): Pass True, if you require the user's email to
                complete the order
            need_shipping_address (Optional[bool]): Pass True, if you require the user's shipping
                address to complete the order
            is_flexible (Optional[bool]): Pass True, if the final price depends on the shipping
                method
            disable_notification (Optional[bool]): Sends the message silently. iOS users will not
                receive a notification, Android users will receive a notification with no sound.
            reply_to_message_id (Optional[int]): If the message is a reply, ID of the original
                message.
            reply_markup (Optional[:class:`telegram.ReplyMarkup`]): Additional interface options.
                An inlinekeyboard. If empty, one 'Pay total price' button will be shown. If not
                empty, the first button must be a Pay button.
            timeout (Optional[int|float]): If this value is specified, use it as the read timeout
                from the server (instead of the one specified during creation of the connection
                pool).
            **kwargs (dict): Arbitrary keyword arguments.

        Returns:
            :class:`telegram.Message`: On success, instance representing the message posted.

        Raises:
            :class:`telegram.TelegramError`

        """
        url = '{0}/sendInvoice'.format(self.base_url)

        data = {
            'chat_id': chat_id,
            'title': title,
            'description': description,
            'payload': payload,
            'provider_token': provider_token,
            'start_parameter': start_parameter,
            'currency': currency,
            'prices': [p.to_dict() for p in prices]
        }

        if photo_url is not None:
            data['photo_url'] = photo_url
        if photo_size is not None:
            data['photo_size'] = photo_size
        if photo_width is not None:
            data['photo_width'] = photo_width
        if photo_height is not None:
            data['photo_height'] = photo_height
        if need_name is not None:
            data['need_name'] = need_name
        if need_phone_number is not None:
            data['need_phone_number'] = need_phone_number
        if need_email is not None:
            data['need_email'] = need_email
        if need_shipping_address is not None:
            data['need_shipping_address'] = need_shipping_address
        if is_flexible is not None:
            data['is_flexible'] = is_flexible

        return url, data

    @log
    def answer_shipping_query(self,
                              shipping_query_id,
                              ok,
                              shipping_options=None,
                              error_message=None,
                              timeout=None,
                              **kwargs):
        """
        If you sent an invoice requesting a shipping address and the parameter is_flexible was
        specified, the Bot API will send an Update with a shipping_query field to the bot. Use
        this method to reply to shipping queries.

        Args:
            shipping_query_id (str): Unique identifier for the query to be answered
            ok (bool): Specify True if delivery to the specified address is possible and False if
                there are any problems (for example, if delivery to the specified address
                is not possible)
            shipping_options (Optional[List[:class:`telegram.ShippingOption`]]): Required if ok is
                True. A list of available shipping options.
            error_message (Optional[str]): Required if ok is False. Error message in human readable
                form that explains why it is impossible to complete the order (e.g. "Sorry,
                delivery to your desired address is unavailable'). Telegram will display this
                message to the user.
            timeout (Optional[int|float]): If this value is specified, use it as the read timeout
                from the server (instead of the one specified during creation of the connection
                pool).
            **kwargs (dict): Arbitrary keyword arguments.

        Returns:
            bool: On success, `True` is returned.

        Raises:
            :class:`telegram.TelegramError`

        """

        ok = bool(ok)

        if ok and (shipping_options is None or error_message is not None):
            raise TelegramError(
                'answerShippingQuery: If ok is True, shipping_options '
                'should not be empty and there should not be error_message')

        if not ok and (shipping_options is not None or error_message is None):
            raise TelegramError(
                'answerShippingQuery: If ok is False, error_message '
                'should not be empty and there should not be shipping_options')

        url_ = '{0}/answerShippingQuery'.format(self.base_url)

        data = {'shipping_query_id': shipping_query_id, 'ok': ok}

        if ok:
            data['shipping_options'] = [option.to_dict() for option in shipping_options]
        if error_message is not None:
            data['error_message'] = error_message

        result = self._request.post(url_, data, timeout=timeout)

        return result

    @log
    def answer_pre_checkout_query(self, pre_checkout_query_id, ok,
                                  error_message=None, timeout=None, **kwargs):
        """
        If you sent an invoice requesting a shipping address and the parameter is_flexible was
        specified, the Bot API will send an Update with a shipping_query field to the bot.
        Use this method to reply to shipping queries.

        Args:
            pre_checkout_query_id (str): Unique identifier for the query to be answered
            ok (bool): Specify True if everything is alright (goods are available, etc.) and the
                bot is ready to proceed with the order. Use False if there are any problems.
            error_message (Optional[str]): Required if ok is False. Error message in human readable
                form that explains the reason for failure to proceed with the checkout (e.g.
                "Sorry, somebody just bought the last of our amazing black T-shirts while you were
                busy filling out your payment details. Please choose a different color or
                garment!"). Telegram will display this message to the user.
            timeout (Optional[int|float]): If this value is specified, use it as the read timeout
                from the server (instead of the one specified during creation of the connection
                pool).
            **kwargs (dict): Arbitrary keyword arguments.

        Returns:
            bool: On success, `True` is returned.

        Raises:
            :class:`telegram.TelegramError`

        """

        ok = bool(ok)

        if not (ok ^ (error_message is not None)):
            raise TelegramError(
                'answerPreCheckoutQuery: If ok is True, there should '
                'not be error_message; if ok is False, error_message '
                'should not be empty')

        url_ = '{0}/answerPreCheckoutQuery'.format(self.base_url)

        data = {'pre_checkout_query_id': pre_checkout_query_id, 'ok': ok}

        if error_message is not None:
            data['error_message'] = error_message

        result = self._request.post(url_, data, timeout=timeout)

        return result

    @staticmethod
    def de_json(data, bot):
        data = super(Bot, Bot).de_json(data, bot)

        return Bot(**data)

    def to_dict(self):
        data = {'id': self.id, 'username': self.username, 'first_name': self.username}

        if self.last_name:
            data['last_name'] = self.last_name

        return data

    def __reduce__(self):
        return (self.__class__, (self.token, self.base_url.replace(self.token, ''),
                                 self.base_file_url.replace(self.token, '')))

    # camelCase aliases
    getMe = get_me
    sendMessage = send_message
    deleteMessage = delete_message
    forwardMessage = forward_message
    sendPhoto = send_photo
    sendAudio = send_audio
    sendDocument = send_document
    sendSticker = send_sticker
    sendVideo = send_video
    sendVoice = send_voice
    sendVideoNote = send_video_note
    sendLocation = send_location
    sendVenue = send_venue
    sendContact = send_contact
    sendGame = send_game
    sendChatAction = send_chat_action
    answerInlineQuery = answer_inline_query
    getUserProfilePhotos = get_user_profile_photos
    getFile = get_file
    kickChatMember = kick_chat_member
    unbanChatMember = unban_chat_member
    answerCallbackQuery = answer_callback_query
    editMessageText = edit_message_text
    editMessageCaption = edit_message_caption
    editMessageReplyMarkup = edit_message_reply_markup
    getUpdates = get_updates
    setWebhook = set_webhook
    deleteWebhook = delete_webhook
    leaveChat = leave_chat
    getChat = get_chat
    getChatAdministrators = get_chat_administrators
    getChatMember = get_chat_member
    getChatMembersCount = get_chat_members_count
    getWebhookInfo = get_webhook_info
    setGameScore = set_game_score
    getGameHighScores = get_game_high_scores
    sendInvoice = send_invoice
    answerShippingQuery = answer_shipping_query
    answerPreCheckoutQuery = answer_pre_checkout_query<|MERGE_RESOLUTION|>--- conflicted
+++ resolved
@@ -579,24 +579,7 @@
         if height:
             data['height'] = height
 
-<<<<<<< HEAD
-        return self._message_wrapper(
-            url,
-            data,
-            chat_id=chat_id,
-            video=video,
-            duration=duration,
-            caption=caption,
-            disable_notification=disable_notification,
-            reply_to_message_id=reply_to_message_id,
-            reply_markup=reply_markup,
-            timeout=timeout,
-            width=width,
-            height=height,
-            **kwargs)
-=======
         return url, data
->>>>>>> d5583190
 
     @log
     @message
